--- conflicted
+++ resolved
@@ -81,6 +81,7 @@
           await this.onComplete.process();
         } catch (error) {
           this.isFailed.resolve(error);
+
           if(this.onError.length > 0) {
             await this.onError.process({ error });
           }
@@ -132,10 +133,7 @@
     } catch (error: any) {
       emission.isFailed = true;
       emission.error = error;
-<<<<<<< HEAD
 
-=======
->>>>>>> 540bd78d
       this.isFailed.resolve(error);
       if(this.onError.length > 0) {
         await this.onError.process({ error });
