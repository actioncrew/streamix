import {
  CallbackReturnType,
  createReceiver,
  createSubscription,
  Operator,
  PipelineContext,
  pipeStream,
  Receiver,
  Stream,
  Subscription
} from "../abstractions";
import { firstValueFrom } from "../converters";
import { createBehaviorSubjectBuffer, createQueue } from "../primitives";
import { Subject } from "./subject";

/**
 * A BehaviorSubject is a special type of Subject that maintains
 * a current value and emits that value immediately to new subscribers.
 * It allows synchronous retrieval of the latest emitted value via `.snappy`.
 *
 * It is "stateful" in that it remembers the last value it emitted.
 *
 * @template T The type of the values held and emitted by the subject.
 * @extends {Subject<T>}
 */
export type BehaviorSubject<T = any> = Subject<T> & {
  /**
   * Provides synchronous access to the most recently pushed value.
   * This value is the last value passed to the `next()` method, or the initial value if none have been emitted.
   *
   * @type {T}
   */
  get snappy(): T;
};

/**
 * Creates a BehaviorSubject that holds a current value and emits it immediately to new subscribers.
 * It maintains the latest value internally and allows synchronous access via the `snappy` getter.
 *
 * The subject queues emitted values and delivers them to subscribers asynchronously,
 * supporting safe concurrent access and orderly processing.
 *
 * @template T The type of the values the subject will hold.
 * @param {T} initialValue The value that the subject will hold upon creation.
 * @returns {BehaviorSubject<T>} A new BehaviorSubject instance.
 */
export function createBehaviorSubject<T = any>(initialValue: T, context?: PipelineContext): BehaviorSubject<T> {
  const buffer = createBehaviorSubjectBuffer<T>(initialValue);
  const queue = createQueue();
  let latestValue = initialValue;
  let isCompleted = false;
  let hasError = false;

  const next = function (value: T) {
    latestValue = value;
    queue.enqueue(async () => {
      if (isCompleted || hasError) return;
      await buffer.write(value);
    });
  };

  const complete = () => {
    queue.enqueue(async () => {
      if (isCompleted) return;
      isCompleted = true;
      await buffer.complete();
    });
  };

  const error = (err: any) => {
    queue.enqueue(async () => {
      if (isCompleted || hasError) return;
      hasError = true;
      isCompleted = true;
      await buffer.error(err);
      await buffer.complete();
    });
  };

  const subscribe = (callbackOrReceiver?: ((value: T) => CallbackReturnType) | Receiver<T>): Subscription => {
    const receiver = createReceiver(callbackOrReceiver);

    let unsubscribing = false;
    let readerId: number | null = null;

    const subscription = createSubscription(() => {
      if (!unsubscribing) {
        unsubscribing = true;
        queue.enqueue(async () => {
          if (readerId !== null) {
            await buffer.detachReader(readerId);
          }
        });
      }
    });

    queue.enqueue(() => buffer.attachReader()).then(async (id: number) => {
      readerId = id;
      try {
        while (true) {
          const { value, done } = await buffer.read(readerId);
          if (done) break;

          await receiver.next(value);
        }
      } catch (err: any) {
        await receiver.error(err);
      } finally {
        if (!unsubscribing && readerId !== null) {
          await buffer.detachReader(readerId);
        }
        await receiver.complete();
      }
    });

    Object.assign(subscription, {
      value: () => latestValue
    });

    return subscription;
  };

  const subject: BehaviorSubject<T> = {
    type: "subject",
    name: "behaviorSubject",
    get snappy() {
      return latestValue;
    },
    pipe(...operators: Operator<any, any>[]): Stream<any> {
<<<<<<< HEAD
      return pipeStream(this, operators, context);
=======
      return pipeStream(this, operators);
>>>>>>> af85e204
    },
    subscribe,
    async query(): Promise<T> {
      return await firstValueFrom(this);
    },
    next,
    complete,
    completed: () => isCompleted,
    error,
  };

  return subject;
}<|MERGE_RESOLUTION|>--- conflicted
+++ resolved
@@ -127,11 +127,7 @@
       return latestValue;
     },
     pipe(...operators: Operator<any, any>[]): Stream<any> {
-<<<<<<< HEAD
-      return pipeStream(this, operators, context);
-=======
       return pipeStream(this, operators);
->>>>>>> af85e204
     },
     subscribe,
     async query(): Promise<T> {
