import { createMapper, Operator, StreamMapper } from "../abstractions";
import { createSubject, Subject } from "../streams";
import { createReceiver, Receiver } from "./receiver";
import { createSubscription, Subscription } from "./subscription";

// Basic Stream type definition
export type Stream<T = any> = {
  type: "stream" | "subject";
  name?: string;
  subscribe: (callback?: ((value: T) => void) | Receiver<T>) => Subscription;
  pipe: (...steps: (Operator | StreamMapper)[]) => Stream<any>;
};

export function pipeStream<T = any>(
  stream: Stream<T>,
  ...steps: (Operator | StreamMapper)[]
): Stream<T> {
  let currentStream: Stream = stream;
  const operatorGroup: Operator[] = [];
  const mappers: StreamMapper[] = [];

  for (const step of steps) {
    if ('handle' in step) {
      operatorGroup.push(step);
    } else {
      if (operatorGroup.length > 0) {
        const chained = chain(...operatorGroup);
        mappers.push(chained);
        currentStream = chained.output as Stream;
        operatorGroup.length = 0;
      }
      mappers.push(step);
      currentStream = step.output instanceof Function ? step.output(currentStream) as unknown as Stream : step.output as Subject;
    }
  }

<<<<<<< HEAD
    const outerSubscription = originalSubscribe.apply(this, args);

    // Return a subscription that also unsubscribes from the pipeline
    return createSubscription(() => {
      outerSubscription.unsubscribe();
      if (pipelineSubscription) {
        pipelineSubscription.unsubscribe();
        pipelineSubscription = null;
      }
    });
  };

  return outputSubject;
}

const chain = function (stream: Stream, ...operators: Operator[]): Stream {
  const output = createSubject();
  let isCompleteCalled = false; // To ensure `complete` is only processed once

  const subscription = stream.subscribe({
    next: (value: any) => {
      let errorCatched = false;
      for (let i = 0; i < operators.length; i++) {
        const operator = operators[i];

        try {
          value = operator.handle(value);
        } catch (error) {
          isCompleteCalled = true;
          errorCatched = true;
          output.error(error);
          output.complete();
        }
=======
  if (operatorGroup.length > 0) {
    const chained = chain(...operatorGroup);
    mappers.push(chained);
    currentStream = chained.output as Stream;
  }
  
  const originalSubscribe = currentStream.subscribe;
  currentStream.subscribe = (...args: any[]) => {
    const subscription = originalSubscribe.call(currentStream, ...args);
    for (let i = mappers.length - 1; i > 0; i--) {
      const mapper = mappers[i];
      mapper.map(mappers[i - 1].output as Stream);
    }
    mappers[0].map(stream);
    return subscription;
  }
>>>>>>> 76b2d53b

  return currentStream;
};

const chain = function <T = any>(...operators: Operator[]): StreamMapper {
  return createMapper(
    `chain-${operators.map(op => op.name).join('-')}`,
    createSubject<T>(),
    (input: Stream<T>, output: Subject<T>) => {
      let inputSubscription: Subscription | null = null;
      
      // Only subscribe to input on first subscription
      if (!inputSubscription) {
        inputSubscription = input.subscribe({
          next: (value: T) => {
            let processedValue = value;
            try {
              for (const operator of operators) {
                processedValue = operator.handle(processedValue);
                if (processedValue === undefined) break;
              }
              if (processedValue !== undefined) {
                output.next(processedValue);
              }
            } catch (err) {
              output.error(err);
              inputSubscription?.unsubscribe();
              inputSubscription= null;
            }
          },
          error: (err: any) => {
            output.error(err);
            inputSubscription?.unsubscribe();
            inputSubscription= null;
          },
          complete: () => {
            output.complete();
            inputSubscription?.unsubscribe();
            inputSubscription= null;
          }
        });  
      }
  });
};

// The stream factory function
export function createStream<T>(
  name: string,
  generatorFn: (this: Stream<T>) => AsyncGenerator<T, void, unknown>
): Stream<T> {

  async function* generator() {
    try {
      for await (const value of generatorFn.call(stream)) {
        if (value !== undefined) {
          yield value;
        }
      }
    } catch (err: any) {
      throw err;
    }
  }

  const subscribe = (callbackOrReceiver?: ((value: T) => void) | Receiver<T>): Subscription => {
    const receiver = createReceiver(callbackOrReceiver);
    const subscription = createSubscription<T>();
    subscription.listen(generator, receiver);
    return subscription;
  };

  const stream: Stream<T> = {
    type: "stream",
    name,
    subscribe,
    pipe: function (this: Stream, ...steps: (Operator | StreamMapper)[]) { return pipeStream(this, ...steps); }
  };

  return stream;
}<|MERGE_RESOLUTION|>--- conflicted
+++ resolved
@@ -33,62 +33,8 @@
       currentStream = step.output instanceof Function ? step.output(currentStream) as unknown as Stream : step.output as Subject;
     }
   }
-
-<<<<<<< HEAD
-    const outerSubscription = originalSubscribe.apply(this, args);
-
-    // Return a subscription that also unsubscribes from the pipeline
-    return createSubscription(() => {
-      outerSubscription.unsubscribe();
-      if (pipelineSubscription) {
-        pipelineSubscription.unsubscribe();
-        pipelineSubscription = null;
-      }
-    });
-  };
-
   return outputSubject;
 }
-
-const chain = function (stream: Stream, ...operators: Operator[]): Stream {
-  const output = createSubject();
-  let isCompleteCalled = false; // To ensure `complete` is only processed once
-
-  const subscription = stream.subscribe({
-    next: (value: any) => {
-      let errorCatched = false;
-      for (let i = 0; i < operators.length; i++) {
-        const operator = operators[i];
-
-        try {
-          value = operator.handle(value);
-        } catch (error) {
-          isCompleteCalled = true;
-          errorCatched = true;
-          output.error(error);
-          output.complete();
-        }
-=======
-  if (operatorGroup.length > 0) {
-    const chained = chain(...operatorGroup);
-    mappers.push(chained);
-    currentStream = chained.output as Stream;
-  }
-  
-  const originalSubscribe = currentStream.subscribe;
-  currentStream.subscribe = (...args: any[]) => {
-    const subscription = originalSubscribe.call(currentStream, ...args);
-    for (let i = mappers.length - 1; i > 0; i--) {
-      const mapper = mappers[i];
-      mapper.map(mappers[i - 1].output as Stream);
-    }
-    mappers[0].map(stream);
-    return subscription;
-  }
->>>>>>> 76b2d53b
-
-  return currentStream;
-};
 
 const chain = function <T = any>(...operators: Operator[]): StreamMapper {
   return createMapper(
